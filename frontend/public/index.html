--- conflicted
+++ resolved
@@ -1,4 +1,3 @@
-<<<<<<< HEAD
 <!DOCTYPE html>
 <html lang="it">
 <head>
@@ -6,64 +5,34 @@
   <link rel="icon" href="%PUBLIC_URL%/favicon.ico" />
   <meta name="viewport" content="width=device-width, initial-scale=1" />
   <meta name="theme-color" content="#667eea" />
-  <meta name="description" content="SolCraft Nexus - Piattaforma di tokenizzazione asset su blockchain XRPL. Connetti il tuo wallet e tokenizza i tuoi asset in modo semplice e sicuro." />
-  <meta name="keywords" content="blockchain, XRPL, tokenizzazione, asset, wallet, XUMM, Crossmark, DeFi, Web3" />
+  <meta name="description" content="SolCraft Nexus - Piattaforma professionale di tokenizzazione RWA (Real World Assets) su blockchain XRPL per investitori istituzionali. Connetti il tuo wallet e tokenizza i tuoi asset in modo semplice e sicuro." />
+  <meta name="keywords" content="RWA, Real World Assets, blockchain, XRPL, tokenizzazione, asset, wallet, XUMM, Crossmark, DeFi, Web3, investitori istituzionali" />
   <meta name="author" content="SolCraft Team" />
+  
+  <!-- PWA Meta Tags -->
+  <meta name="apple-mobile-web-app-capable" content="yes" />
+  <meta name="apple-mobile-web-app-status-bar-style" content="default" />
+  <meta name="apple-mobile-web-app-title" content="SolCraft Nexus" />
+  <meta name="mobile-web-app-capable" content="yes" />
   
   <!-- Open Graph / Facebook -->
   <meta property="og:type" content="website" />
   <meta property="og:url" content="https://solcraft-nexus.vercel.app/" />
-  <meta property="og:title" content="SolCraft Nexus - Tokenizzazione Asset XRPL" />
-  <meta property="og:description" content="Piattaforma professionale per la tokenizzazione di asset su blockchain XRPL. Connetti il tuo wallet e inizia subito." />
+  <meta property="og:title" content="SolCraft Nexus - Tokenizzazione RWA su XRPL" />
+  <meta property="og:description" content="Piattaforma professionale per la tokenizzazione di Real World Assets su blockchain XRPL per investitori istituzionali. Connetti il tuo wallet e inizia subito." />
   <meta property="og:image" content="%PUBLIC_URL%/og-image.png" />
 
   <!-- Twitter -->
   <meta property="twitter:card" content="summary_large_image" />
   <meta property="twitter:url" content="https://solcraft-nexus.vercel.app/" />
-  <meta property="twitter:title" content="SolCraft Nexus - Tokenizzazione Asset XRPL" />
-  <meta property="twitter:description" content="Piattaforma professionale per la tokenizzazione di asset su blockchain XRPL. Connetti il tuo wallet e inizia subito." />
+  <meta property="twitter:title" content="SolCraft Nexus - Tokenizzazione RWA su XRPL" />
+  <meta property="twitter:description" content="Piattaforma professionale per la tokenizzazione di Real World Assets su blockchain XRPL per investitori istituzionali." />
   <meta property="twitter:image" content="%PUBLIC_URL%/og-image.png" />
-=======
-<!doctype html>
-<html lang="en">
-    <head>
-        <meta charset="utf-8" />
-        <meta name="viewport" content="width=device-width, initial-scale=1" />
-        <meta name="theme-color" content="#3B82F6" />
-        <meta name="description" content="Professional RWA tokenization platform for institutional investors" />
-        <meta name="apple-mobile-web-app-capable" content="yes" />
-        <meta name="apple-mobile-web-app-status-bar-style" content="default" />
-        <meta name="apple-mobile-web-app-title" content="Solcraft Nexus" />
-        <meta name="mobile-web-app-capable" content="yes" />
-        <link rel="manifest" href="/manifest.json" />
-        <link rel="apple-touch-icon" href="/api/placeholder/192/192" />
-        <!--
-      manifest.json provides metadata used when your web app is installed on a
-      user's mobile device or desktop. See https://developers.google.com/web/fundamentals/web-app-manifest/
-    -->
-        <!--
-      Notice the use of %PUBLIC_URL% in the tags above.
-      It will be replaced with the URL of the `public` folder during the build.
-      Only files inside the `public` folder can be referenced from the HTML.
-
-      Unlike "/favicon.ico" or "favicon.ico", "%PUBLIC_URL%/favicon.ico" will
-      work correctly both with client-side routing and a non-root public URL.
-      Learn how to configure a non-root public URL by running `npm run build`.
-    -->
-        <title>Solcraft Nexus - Professional RWA Tokenization Platform</title>
-    </head>
-    <body>
-        <noscript>You need to enable JavaScript to run this app.</noscript>
-        <div id="root"></div>
-        <!--
-      This HTML file is a template.
-      If you open it directly in the browser, you will see an empty page.
->>>>>>> 2ea809a0
 
   <link rel="apple-touch-icon" href="%PUBLIC_URL%/logo192.png" />
   <link rel="manifest" href="%PUBLIC_URL%/manifest.json" />
   
-  <title>SolCraft Nexus - Tokenizzazione Asset XRPL</title>
+  <title>SolCraft Nexus - Tokenizzazione RWA su XRPL</title>
 </head>
 <body>
   <noscript>
@@ -71,8 +40,17 @@
       <h1>🚀 SolCraft Nexus</h1>
       <p>È necessario abilitare JavaScript per utilizzare questa applicazione.</p>
       <p>Please enable JavaScript to run this app.</p>
+      <p><strong>Professional RWA Tokenization Platform for Institutional Investors</strong></p>
     </div>
   </noscript>
   <div id="root"></div>
+  
+  <!--
+    This HTML file is a template.
+    If you open it directly in the browser, you will see an empty page.
+    
+    SolCraft Nexus - Professional RWA tokenization platform
+    Built for institutional investors on XRPL blockchain
+  -->
 </body>
 </html>
